import type { Config } from "tailwindcss";

const config = {
  darkMode: ["class"],
  content: [
    "./pages/**/*.{ts,tsx}",
    "./components/**/*.{ts,tsx}",
    "./app/**/*.{ts,tsx}",
    "./src/**/*.{ts,tsx}",
  ],
  prefix: "",
  theme: {
    container: {
      center: true,
      padding: "2rem",
    },
    screens: {
      sm: "640px",
      md: "768px",
      lg: "1024px",
      xl: "1280px",
      "2xl": "1536px",
      "3xl": "2000px",
      "4xl": "3000px",
    },
    extend: {
      colors: {
        border: "hsl(var(--border))",
        input: "hsl(var(--input))",
        ring: "hsl(var(--ring))",
        background: "hsl(var(--background))",
        foreground: "hsl(var(--foreground))",
        githubbg: "#1b1f23",
        primary: {
          DEFAULT: "hsl(var(--primary))",
          50: "hsl(var(--primary-50))",
          100: "hsl(var(--primary-100))",
          200: "hsl(var(--primary-200))",
          300: "hsl(var(--primary-300))",
          400: "hsl(var(--primary-400))",
          500: "hsl(var(--primary-500))",
          600: "hsl(var(--primary-600))",
          700: "hsl(var(--primary-700))",
          800: "hsl(var(--primary-800))",
          foreground: "hsl(var(--primary-foreground))",
        },
        violet: {
          100: "hsl(var(--violet-100))",
          200: "hsl(var(--violet-200))",
          300: "hsl(var(--violet-300))",
          400: "hsl(var(--violet-400))",
          500: "hsl(var(--violet-500))",
          600: "hsl(var(--violet-600))",
        },
        secondary: {
          DEFAULT: "hsl(var(--secondary))",
          foreground: "hsl(var(--secondary-foreground))",
        },
        destructive: {
          DEFAULT: "hsl(var(--destructive))",
          dark: "hsl(var(--destructive-dark))",
          foreground: "hsl(var(--destructive-foreground))",
        },
        muted: {
          DEFAULT: "hsl(var(--muted))",
          foreground: "hsl(var(--muted-foreground))",
        },
        accent: {
          DEFAULT: "hsl(var(--accent))",
          foreground: "hsl(var(--accent-foreground))",
        },
        popover: {
          DEFAULT: "hsl(var(--popover))",
          foreground: "hsl(var(--popover-foreground))",
        },
        card: {
          DEFAULT: "hsl(var(--card))",
          foreground: "hsl(var(--card-foreground))",
        },
      },
      borderRadius: {
        lg: "var(--radius)",
        md: "calc(var(--radius) - 2px)",
        sm: "calc(var(--radius) - 4px)",
        "hw-gradient-radius": '3137px',
      },
      keyframes: {
        "accordion-down": {
          from: { height: "0" },
          to: { height: "var(--radix-accordion-content-height)" },
        },
        "accordion-up": {
          from: { height: "var(--radix-accordion-content-height)" },
          to: { height: "0" },
        },
<<<<<<< HEAD
        "float": {
          "0%, 100%": {transform: "translatey(0px)"},
          "50%": {transform: "translatey(-20px)"}
        },
        "inv-float": {
          "0%, 100%": {transform: "translatey(-20px)"},
          "50%": {transform: "translatey(0px)"}
=======
        "small-bounce": {
          "0%, 100%": { transform: "translateY(0)" },
          "50%": { transform: "translateY(2.5%)" },
        },
        wiggle: {
          "0%, 100%": { transform: "rotate(-0.5deg)" },
          "50%": { transform: "rotate(0.5deg)" },
        },
        "suitcase-slide": {
          "0%": { transform: "translateX(0)" },
          "100%": { transform: "translateX(-12000px)" },
        },
        "spin-reverse": {
          "0%": { transform: "rotate(0deg)" },
          "100%": { transform: "rotate(-360deg)" },
>>>>>>> 0162bf5a
        },
      },
      animation: {
        "accordion-down": "accordion-down 0.2s ease-out",
        "accordion-up": "accordion-up 0.2s ease-out",
<<<<<<< HEAD
        "cloud1": "float 5s ease-in-out infinite",
        "cloud2": "inv-float 6s ease-in-out infinite",
        "cloud3": "float 12s ease-in-out infinite",
        "cloud4": "inv-float 14s ease-in-out infinite",
=======
        "small-bounce": "small-bounce 0.75s ease-in-out infinite",
        wiggle: "wiggle 1s ease-in-out infinite",
        "suitcase-slide": "suitcase-slide 120s linear infinite",
        "spin-reverse": "spin-reverse 2s linear infinite",
>>>>>>> 0162bf5a
      },
      backgroundImage: {
        "hw-radial-gradient":
          "radial-gradient(77.76% 72.21% at 42.29% 60.83%, #FFE4D6 0%, #FFB2B7 9%, #E19CDE 18%, #B07ACA 35%, #765EA1 61%, #483CB5 100%);",
        "hw-linear-gradient-day":
          "linear-gradient(180deg, #B2C8FF 0%, #FFEAFC 100%);",
        "hw-hero-text-gradient":
          "linear-gradient(190deg, #EBA0C6 48.2%, #FFDEE0 84.16%)",
        "hw-linear-gradient":
          "linear-gradient(180deg, #8360BE 0%, #370966 57%);",
        "hw-highlight-radial-gradient":
          "radial-gradient(50% 50% at 50% 50%, rgba(255, 161, 94, 0.94) 0%, rgba(240, 110, 110, 0.92) 8.5%, rgba(244, 56, 124, 0.47) 52.5%, rgba(121, 35, 207, 0.00) 100%)",
 
      },
      fontFamily: {
        DM_Sans: ["var(--font-dmsans)"],
        MagicRetro: ["var(--font-magicretro)"],
        Borel: ["var(--font-salsa)"],
      },
    },
  },
  plugins: [require("tailwindcss-animate")],
} satisfies Config;

export default config;<|MERGE_RESOLUTION|>--- conflicted
+++ resolved
@@ -82,7 +82,7 @@
         lg: "var(--radius)",
         md: "calc(var(--radius) - 2px)",
         sm: "calc(var(--radius) - 4px)",
-        "hw-gradient-radius": '3137px',
+        "hw-gradient-radius": "3137px",
       },
       keyframes: {
         "accordion-down": {
@@ -93,15 +93,14 @@
           from: { height: "var(--radix-accordion-content-height)" },
           to: { height: "0" },
         },
-<<<<<<< HEAD
-        "float": {
-          "0%, 100%": {transform: "translatey(0px)"},
-          "50%": {transform: "translatey(-20px)"}
+        float: {
+          "0%, 100%": { transform: "translatey(0px)" },
+          "50%": { transform: "translatey(-20px)" },
         },
         "inv-float": {
-          "0%, 100%": {transform: "translatey(-20px)"},
-          "50%": {transform: "translatey(0px)"}
-=======
+          "0%, 100%": { transform: "translatey(-20px)" },
+          "50%": { transform: "translatey(0px)" },
+        },
         "small-bounce": {
           "0%, 100%": { transform: "translateY(0)" },
           "50%": { transform: "translateY(2.5%)" },
@@ -117,23 +116,19 @@
         "spin-reverse": {
           "0%": { transform: "rotate(0deg)" },
           "100%": { transform: "rotate(-360deg)" },
->>>>>>> 0162bf5a
         },
       },
       animation: {
         "accordion-down": "accordion-down 0.2s ease-out",
         "accordion-up": "accordion-up 0.2s ease-out",
-<<<<<<< HEAD
-        "cloud1": "float 5s ease-in-out infinite",
-        "cloud2": "inv-float 6s ease-in-out infinite",
-        "cloud3": "float 12s ease-in-out infinite",
-        "cloud4": "inv-float 14s ease-in-out infinite",
-=======
+        cloud1: "float 5s ease-in-out infinite",
+        cloud2: "inv-float 6s ease-in-out infinite",
+        cloud3: "float 12s ease-in-out infinite",
+        cloud4: "inv-float 14s ease-in-out infinite",
         "small-bounce": "small-bounce 0.75s ease-in-out infinite",
         wiggle: "wiggle 1s ease-in-out infinite",
         "suitcase-slide": "suitcase-slide 120s linear infinite",
         "spin-reverse": "spin-reverse 2s linear infinite",
->>>>>>> 0162bf5a
       },
       backgroundImage: {
         "hw-radial-gradient":
@@ -146,7 +141,6 @@
           "linear-gradient(180deg, #8360BE 0%, #370966 57%);",
         "hw-highlight-radial-gradient":
           "radial-gradient(50% 50% at 50% 50%, rgba(255, 161, 94, 0.94) 0%, rgba(240, 110, 110, 0.92) 8.5%, rgba(244, 56, 124, 0.47) 52.5%, rgba(121, 35, 207, 0.00) 100%)",
- 
       },
       fontFamily: {
         DM_Sans: ["var(--font-dmsans)"],
